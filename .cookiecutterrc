# This file exists so you can easily regenerate your project.
#
# `cookiepatcher` is a convenient shim around `cookiecutter`
# for regenerating projects (it will generate a .cookiecutterrc
# automatically for any template). To use it:
#
#    pip install cookiepatcher
#    cookiepatcher gh:ionelmc/cookiecutter-pylibrary python-xbrl-us
#
# See:
#    https://pypi.org/project/cookiepatcher
#
# Alternatively, you can run:
#
#    cookiecutter --overwrite-if-exists --config-file=python-xbrl-us/.cookiecutterrc gh:ionelmc/cookiecutter-pylibrary

default_context:
    allow_tests_inside_package: "no"
    c_extension_function: "longest"
    c_extension_module: "_xbrl_us"
    c_extension_optional: "no"
    c_extension_support: "no"
    codacy: "no"
    codacy_projectid: "[Get ID from https://app.codacy.com/gh/hamid-vakilzadeh/python-xbrl-us/settings]"
    codeclimate: "no"
    codecov: "no"
    command_line_interface: "plain"
    command_line_interface_bin_name: "xbrl-us"
    coveralls: "no"
    distribution_name: "xbrl-us"
    email: "vakilzas@uww.edu"
    formatter_quote_style: "double"
    full_name: "hamid-vakilzadeh"
    github_actions: "yes"
    github_actions_osx: "yes"
    github_actions_windows: "yes"
    license: "MIT license"
    package_name: "xbrl_us"
    pre_commit: "yes"
    project_name: "xbrl-us"
    project_short_description: "APython wrapper for xbrl-us API"
    pypi_badge: "yes"
    pypi_disable_upload: "no"
    release_date: "today"
    repo_hosting: "github.com"
    repo_hosting_domain: "github.com"
    repo_main_branch: "main"
    repo_name: "python-xbrl-us"
    repo_username: "hamid-vakilzadeh"
    scrutinizer: "no"
    setup_py_uses_setuptools_scm: "no"
    sphinx_docs: "yes"
    sphinx_docs_hosting: "https://python-xbrl-us.readthedocs.io/"
    sphinx_doctest: "no"
    sphinx_theme: "furo"
    test_matrix_separate_coverage: "no"
<<<<<<< HEAD
    version: "0.0.44"
=======
    version: "0.0.43"
>>>>>>> 37a6ac58
    version_manager: "bump2version"
    website: "https://hamidvakilzadeh.com"
    year_from: "2023"
    year_to: "2025"<|MERGE_RESOLUTION|>--- conflicted
+++ resolved
@@ -54,11 +54,7 @@
     sphinx_doctest: "no"
     sphinx_theme: "furo"
     test_matrix_separate_coverage: "no"
-<<<<<<< HEAD
-    version: "0.0.44"
-=======
     version: "0.0.43"
->>>>>>> 37a6ac58
     version_manager: "bump2version"
     website: "https://hamidvakilzadeh.com"
     year_from: "2023"
