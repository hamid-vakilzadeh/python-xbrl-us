--- conflicted
+++ resolved
@@ -336,14 +336,12 @@
         self._access_token_expires_at = 0
         self._refresh_token_expires_at = 0
 
-<<<<<<< HEAD
+
         self.get_meta_endpoints()
         self._ensure_access_token()
-=======
         # If the class was initiated without any arguments, try finding the user info file
         if not (client_id and client_secret and username and password):
             self._get_user()
->>>>>>> 37a6ac58
 
     @staticmethod
     def methods():
@@ -744,22 +742,6 @@
         Args:
             method (str): The name of the method to query.
             fields (list): The fields query parameter establishes the details of the data to return for the specific query.
-<<<<<<< HEAD
-            parameters (dict | Parameters): The parameters for the query.
-            limit (int): A limit restricts the number of results returned by the query.
-                The limit attribute can only be added to an object type and not a property.
-                For example, to limit the number of facts in a query, {"fact": 10}.
-            sort (dict): Any returned value can be sorted in ascending or descending order,
-                using ``ASC`` or ``DESC`` (i.e. {"report.document-type": "DESC"}).
-                Multiple sort criteria can be defined and the sort sequence is determined by
-                the order of the items in the dictionary.
-            unique (bool): If ``True`` returns only unique values.
-            as_dataframe (bool): If ``True`` returns the results as a ``DataFrame`` else returns the data
-                as ``json``.
-            print_query (bool): Whether to print the query.
-            timeout (int): The number of seconds to wait for a response from the server. Defaults to 5 seconds.
-                If ``None`` will wait indefinitely.
-=======
             parameters (Optional[dict | Parameters]): The search parameters for the query.
             limit (Optional[int]): A limit restricts the number of results returned by the query.
                 For example, in a *"fact search"* ``limit=10`` would return 10 observations.
@@ -777,7 +759,7 @@
             print_query (bool=False): Whether to print the query text.
             timeout (int=5): The number of seconds to wait for a response from the server. Defaults to 5 seconds.
                 If *None* will wait indefinitely.
->>>>>>> 37a6ac58
+
 
         Returns:
             json | DataFrame: The results of the query.
